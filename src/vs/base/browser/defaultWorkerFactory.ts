/*---------------------------------------------------------------------------------------------
 *  Copyright (c) Microsoft Corporation. All rights reserved.
 *  Licensed under the MIT License. See License.txt in the project root for license information.
 *--------------------------------------------------------------------------------------------*/

import { createTrustedTypesPolicy } from 'vs/base/browser/trustedTypes';
import { onUnexpectedError } from 'vs/base/common/errors';
import { COI } from 'vs/base/common/network';
import { URI } from 'vs/base/common/uri';
import { IWorker, IWorkerCallback, IWorkerFactory, logOnceWebWorkerWarning } from 'vs/base/common/worker/simpleWorker';
import { Disposable, toDisposable } from 'vs/base/common/lifecycle';

const ttPolicy = createTrustedTypesPolicy('defaultWorkerFactory', { createScriptURL: value => value });

export function createBlobWorker(blobUrl: string, options?: WorkerOptions): Worker {
	if (!blobUrl.startsWith('blob:')) {
		throw new URIError('Not a blob-url: ' + blobUrl);
	}
	return new Worker(ttPolicy ? ttPolicy.createScriptURL(blobUrl) as unknown as string : blobUrl, options);
}

function getWorker(workerMainLocation: URI | undefined, label: string): Worker | Promise<Worker> {
	// Option for hosts to overwrite the worker script (used in the standalone editor)
	interface IMonacoEnvironment {
		getWorker?(moduleId: string, label: string): Worker | Promise<Worker>;
		getWorkerUrl?(moduleId: string, label: string): string;
	}
	const monacoEnvironment: IMonacoEnvironment | undefined = (globalThis as any).MonacoEnvironment;
	if (monacoEnvironment) {
		if (typeof monacoEnvironment.getWorker === 'function') {
			return monacoEnvironment.getWorker('workerMain.js', label);
		}
		if (typeof monacoEnvironment.getWorkerUrl === 'function') {
			const workerUrl = monacoEnvironment.getWorkerUrl('workerMain.js', label);
			return new Worker(ttPolicy ? ttPolicy.createScriptURL(workerUrl) as unknown as string : workerUrl, { name: label });
		}
	}
	// ESM-comment-begin
	if (typeof require === 'function') {
		// check if the JS lives on a different origin
		const workerMain = require.toUrl('vs/base/worker/workerMain.js'); // explicitly using require.toUrl(), see https://github.com/microsoft/vscode/issues/107440#issuecomment-698982321
		const workerUrl = getWorkerBootstrapUrl(workerMain, label);
		return new Worker(ttPolicy ? ttPolicy.createScriptURL(workerUrl) as unknown as string : workerUrl, { name: label });
	}
	// ESM-comment-end
	if (workerMainLocation) {

		const workerURL = new URL(workerMainLocation.toString(true));
		COI.addSearchParam(workerURL.searchParams, true, true);

		return new Worker(ttPolicy ? ttPolicy.createScriptURL(workerURL.href) as unknown as string : workerURL.href, { name: label });
	}
	throw new Error(`You must define a function MonacoEnvironment.getWorkerUrl or MonacoEnvironment.getWorker`);
}

// ESM-comment-begin
export function getWorkerBootstrapUrl(scriptPath: string, label: string): string {
	if (/^((http:)|(https:)|(file:))/.test(scriptPath) && scriptPath.substring(0, globalThis.origin.length) !== globalThis.origin) {
		// this is the cross-origin case
		// i.e. the webpage is running at a different origin than where the scripts are loaded from
		const myPath = 'vs/base/worker/defaultWorkerFactory.js';
		const workerBaseUrl = require.toUrl(myPath).slice(0, -myPath.length); // explicitly using require.toUrl(), see https://github.com/microsoft/vscode/issues/107440#issuecomment-698982321
		const js = `/*${label}*/globalThis.MonacoEnvironment={baseUrl: '${workerBaseUrl}'};const ttPolicy = globalThis.trustedTypes?.createPolicy('defaultWorkerFactory', { createScriptURL: value => value });importScripts(ttPolicy?.createScriptURL('${scriptPath}') ?? '${scriptPath}');/*${label}*/`;
		const blob = new Blob([js], { type: 'application/javascript' });
		return URL.createObjectURL(blob);
	}

	const start = scriptPath.lastIndexOf('?');
	const end = scriptPath.lastIndexOf('#', start);
	const params = start > 0
		? new URLSearchParams(scriptPath.substring(start + 1, ~end ? end : undefined))
		: new URLSearchParams();

	COI.addSearchParam(params, true, true);
	const search = params.toString();

	if (!search) {
		return `${scriptPath}#${label}`;
	} else {
		return `${scriptPath}?${params.toString()}#${label}`;
	}
}
// ESM-comment-end

function isPromiseLike<T>(obj: any): obj is PromiseLike<T> {
	if (typeof obj.then === 'function') {
		return true;
	}
	return false;
}

/**
 * A worker that uses HTML5 web workers so that is has
 * its own global scope and its own thread.
 */
class WebWorker extends Disposable implements IWorker {

	private readonly id: number;
	private readonly label: string;
	private worker: Promise<Worker> | null;

<<<<<<< HEAD
	constructor(workerMainLocation: URI | undefined, moduleId: string, id: number, label: string, onMessageCallback: IWorkerCallback, onErrorCallback: (err: any) => void) {
=======
	constructor(moduleId: string, id: number, label: string, onMessageCallback: IWorkerCallback, onErrorCallback: (err: any) => void) {
		super();
>>>>>>> 403294d9
		this.id = id;
		this.label = label;
		const workerOrPromise = getWorker(workerMainLocation, label);
		if (isPromiseLike(workerOrPromise)) {
			this.worker = workerOrPromise;
		} else {
			this.worker = Promise.resolve(workerOrPromise);
		}
		this.postMessage(moduleId, []);
		this.worker.then((w) => {
			w.onmessage = function (ev) {
				onMessageCallback(ev.data);
			};
			w.onmessageerror = onErrorCallback;
			if (typeof w.addEventListener === 'function') {
				w.addEventListener('error', onErrorCallback);
			}
		});
		this._register(toDisposable(() => {
			this.worker?.then(w => {
				w.onmessage = null;
				w.onmessageerror = null;
				w.removeEventListener('error', onErrorCallback);
				w.terminate();
			});
			this.worker = null;
		}));
	}

	public getId(): number {
		return this.id;
	}

	public postMessage(message: any, transfer: Transferable[]): void {
		this.worker?.then(w => {
			try {
				w.postMessage(message, transfer);
			} catch (err) {
				onUnexpectedError(err);
				onUnexpectedError(new Error(`FAILED to post message to '${this.label}'-worker`, { cause: err }));
			}
		});
	}


}

export class DefaultWorkerFactory implements IWorkerFactory {

	private static LAST_WORKER_ID = 0;

	private _label: string | undefined;
	private _webWorkerFailedBeforeError: any;

	constructor(private readonly workerMainLocation: URI | undefined, label: string | undefined) {
		this._label = label;
		this._webWorkerFailedBeforeError = false;
	}

	public create(moduleId: string, onMessageCallback: IWorkerCallback, onErrorCallback: (err: any) => void): IWorker {
		const workerId = (++DefaultWorkerFactory.LAST_WORKER_ID);

		if (this._webWorkerFailedBeforeError) {
			throw this._webWorkerFailedBeforeError;
		}

		return new WebWorker(this.workerMainLocation, moduleId, workerId, this._label || 'anonymous' + workerId, onMessageCallback, (err) => {
			logOnceWebWorkerWarning(err);
			this._webWorkerFailedBeforeError = err;
			onErrorCallback(err);
		});
	}
}<|MERGE_RESOLUTION|>--- conflicted
+++ resolved
@@ -99,12 +99,8 @@
 	private readonly label: string;
 	private worker: Promise<Worker> | null;
 
-<<<<<<< HEAD
 	constructor(workerMainLocation: URI | undefined, moduleId: string, id: number, label: string, onMessageCallback: IWorkerCallback, onErrorCallback: (err: any) => void) {
-=======
-	constructor(moduleId: string, id: number, label: string, onMessageCallback: IWorkerCallback, onErrorCallback: (err: any) => void) {
 		super();
->>>>>>> 403294d9
 		this.id = id;
 		this.label = label;
 		const workerOrPromise = getWorker(workerMainLocation, label);
